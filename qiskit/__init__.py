<<<<<<< HEAD
from ._classicalregister import ClassicalRegister
from ._quantumregister import QuantumRegister
from ._quantumcircuit import QuantumCircuit
from ._gate import Gate
from ._compositegate import CompositeGate
from ._instruction import Instruction
from ._instructionset import InstructionSet
from ._qiskiterror import QISKitError
import qiskit.extensions.standard
from ._quantumprogram import QuantumProgram
from ._quantumprogram import Result
#from .simulators import UnitarySimulator


__version__ = '0.3.16'
=======
# -*- coding: utf-8 -*-
# pylint: disable=wrong-import-order

# Copyright 2017 IBM RESEARCH. All Rights Reserved.
#
# Licensed under the Apache License, Version 2.0 (the "License");
# you may not use this file except in compliance with the License.
# You may obtain a copy of the License at
#
#     http://www.apache.org/licenses/LICENSE-2.0
#
# Unless required by applicable law or agreed to in writing, software
# distributed under the License is distributed on an "AS IS" BASIS,
# WITHOUT WARRANTIES OR CONDITIONS OF ANY KIND, either express or implied.
# See the License for the specific language governing permissions and
# limitations under the License.
# =============================================================================

"""Main QISKit public functionality."""
from IBMQuantumExperience import RegisterSizeError

from ._qiskiterror import QISKitError
from ._classicalregister import ClassicalRegister
from ._quantumregister import QuantumRegister
from ._quantumcircuit import QuantumCircuit
from ._gate import Gate
from ._compositegate import CompositeGate
from ._instruction import Instruction
from ._instructionset import InstructionSet
from ._reset import Reset
from ._measure import Measure

# The qiskit.extensions.x imports needs to be placed here due to the
# mechanism for adding gates dynamically.
import qiskit.extensions.standard
import qiskit.extensions.quantum_initializer

from ._jobprocessor import JobProcessor
from ._quantumjob import QuantumJob
from ._quantumprogram import QuantumProgram
from ._result import Result
from ._util import _check_ibmqe_version

__version__ = '0.4.0'

_check_ibmqe_version()
>>>>>>> 3e7c3fd0
<|MERGE_RESOLUTION|>--- conflicted
+++ resolved
@@ -1,20 +1,3 @@
-<<<<<<< HEAD
-from ._classicalregister import ClassicalRegister
-from ._quantumregister import QuantumRegister
-from ._quantumcircuit import QuantumCircuit
-from ._gate import Gate
-from ._compositegate import CompositeGate
-from ._instruction import Instruction
-from ._instructionset import InstructionSet
-from ._qiskiterror import QISKitError
-import qiskit.extensions.standard
-from ._quantumprogram import QuantumProgram
-from ._quantumprogram import Result
-#from .simulators import UnitarySimulator
-
-
-__version__ = '0.3.16'
-=======
 # -*- coding: utf-8 -*-
 # pylint: disable=wrong-import-order
 
@@ -60,5 +43,4 @@
 
 __version__ = '0.4.0'
 
-_check_ibmqe_version()
->>>>>>> 3e7c3fd0
+_check_ibmqe_version()