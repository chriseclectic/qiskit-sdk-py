# -*- coding: utf-8 -*-

# This code is part of Qiskit.
#
# (C) Copyright IBM 2017.
#
# This code is licensed under the Apache License, Version 2.0. You may
# obtain a copy of this license in the LICENSE.txt file in the root directory
# of this source tree or at http://www.apache.org/licenses/LICENSE-2.0.
#
# Any modifications or derivative works of this code must retain this
# copyright notice, and modified files need to carry a notice indicating
# that they have been altered from the originals.

"""
Rotation around the x-axis.
"""
import math
import numpy
from qiskit.circuit import Gate
from qiskit.circuit import ControlledGate
from qiskit.circuit import QuantumCircuit
from qiskit.circuit import QuantumRegister
from qiskit.qasm import pi
from qiskit.util import deprecate_arguments


class RXGate(Gate):
<<<<<<< HEAD
    r"""rotation around the x-axis.
=======
    r"""The rotation around the x-axis.
>>>>>>> becf84a0

    **Matrix Definition**

    The matrix for this gate is given by:

    .. math::

        U_{\text{RX}}(\theta)
            = \exp\left(-i \frac{\theta}{2} \sigma_X \right)
            = \begin{bmatrix}
                \cos(\theta / 2) & -i \sin(\theta / 2) \\
                -i \sin(\theta / 2) &  \cos(\theta / 2)
            \end{bmatrix}
    """

    def __init__(self, theta, phase=0, label=None):
        """Create new rx single qubit gate."""
<<<<<<< HEAD
        super().__init__("rx", 1, [theta],
=======
        super().__init__('rx', 1, [theta],
>>>>>>> becf84a0
                         phase=phase, label=label)

    def _define(self):
        """
        gate rx(theta) a {r(theta, 0) a;}
        """
        from qiskit.extensions.standard.r import RGate
<<<<<<< HEAD
        q = QuantumRegister(1, "q")
=======
        q = QuantumRegister(1, 'q')
>>>>>>> becf84a0
        self.definition = [
            (RGate(self.params[0], 0, phase=self.phase),
             [q[0]], [])
        ]

    def control(self, num_ctrl_qubits=1, label=None, ctrl_state=None):
        """Controlled version of this gate.

        Args:
            num_ctrl_qubits (int): number of control qubits.
            label (str or None): An optional label for the gate [Default: None]
            ctrl_state (int or str or None): control state expressed as integer,
                string (e.g. '110'), or None. If None, use all 1s.

        Returns:
            ControlledGate: controlled version of this gate.
        """
<<<<<<< HEAD
        if num_ctrl_qubits == 1 and not self.phase:
            return CrxGate(self.params[0], label=label)
        return super().control(num_ctrl_qubits=num_ctrl_qubits, label=label)
=======
        if ctrl_state is None:
            if num_ctrl_qubits == 1:
                return CRXGate(self.params[0])
        return super().control(num_ctrl_qubits=num_ctrl_qubits, label=label,
                               ctrl_state=ctrl_state)
>>>>>>> becf84a0

    def inverse(self):
        """Invert this gate.

        rx(theta)^dagger = rx(-theta)
        """
        return RXGate(-self.params[0], phase=-self.phase)

    def _matrix_definition(self):
<<<<<<< HEAD
        """Return a Numpy.array for the RX gate."""
=======
        """Return a numpy.array for the RX gate."""
>>>>>>> becf84a0
        cos = math.cos(self.params[0] / 2)
        sin = math.sin(self.params[0] / 2)
        return numpy.array([[cos, -1j * sin],
                            [-1j * sin, cos]], dtype=complex)


@deprecate_arguments({'q': 'qubit'})
def rx(self, theta, qubit, *, q=None):  # pylint: disable=invalid-name,unused-argument
    """Apply Rx gate with angle theta to a specified qubit (qubit).
    An Rx gate implements a theta radian rotation of the qubit state vector about the
    x axis of the Bloch sphere.

    Examples:

        Circuit Representation:

        .. jupyter-execute::

            from qiskit.circuit import QuantumCircuit, Parameter

            theta = Parameter('θ')
            circuit = QuantumCircuit(1)
            circuit.rx(theta,0)
            circuit.draw()

        Matrix Representation:

        .. jupyter-execute::

            import numpy
            from qiskit.extensions.standard.rx import RXGate
            RXGate(numpy.pi/2).to_matrix()
    """
    return self.append(RXGate(theta), [qubit], [])


QuantumCircuit.rx = rx


<<<<<<< HEAD
class CrxGate(ControlledGate):
    r"""Controlled rotation around the z axis.

    **Matrix Definition**

    The matrix for this gate is given by:

    .. math::

        U_{\text{Crx}}(\theta) =
            I \otimes |0 \rangle\!\langle 0| +
            U_{\text{RZ}}(\theta) \otimes |1 \rangle\!\langle 1|
            = \begin{bmatrix}
                1 & 0 & 0 & 0 \\
                0 & \cos\left(\frac{\theta}{2}\right) & 0 & -i\sin\left(\frac{\theta}{2}\right) \\
                0 & 0 & 1 & 0 \\
                0 & -i\sin\left(\frac{\theta}{2}\right) & 0 & \cos\left(\frac{\theta}{2}\right)
            \end{bmatrix}
    """

    def __init__(self, theta, phase=0, label=None):
        """Create new crx gate."""
        super().__init__('crx', 2, [theta], phase=phase, label=label,
=======
class CRXMeta(type):
    """A metaclass to ensure that CrxGate and CRXGate are of the same type.

    Can be removed when CrxGate gets removed.
    """
    @classmethod
    def __instancecheck__(mcs, inst):
        return type(inst) in {CRXGate, CrxGate}  # pylint: disable=unidiomatic-typecheck


class CRXGate(ControlledGate, metaclass=CRXMeta):
    """The controlled-rx gate."""

    def __init__(self, theta, phase=0, label=None):
        """Create new crx gate."""
        super().__init__('crx', 2, [theta], phase=0, label=None,
>>>>>>> becf84a0
                         num_ctrl_qubits=1)
        self.base_gate = RXGate(theta)

    def _define(self):
        """
        gate cu3(theta,phi,lambda) c, t
        { u1(pi/2) t;
          cx c,t;
          u3(-theta/2,0,0) t;
          cx c,t;
          u3(theta/2,-pi/2,0) t;
        }
        """
        from qiskit.extensions.standard.u1 import U1Gate
        from qiskit.extensions.standard.u3 import U3Gate
<<<<<<< HEAD
        from qiskit.extensions.standard.x import CnotGate
        q = QuantumRegister(2, 'q')
        self.definition = [
            (U1Gate(pi / 2, phase=self.phase), [q[1]], []),
            (CnotGate(), [q[0], q[1]], []),
=======
        from qiskit.extensions.standard.x import CXGate
        definition = []
        q = QuantumRegister(2, 'q')
        rule = [
            (U1Gate(pi / 2, phase=self.phase), [q[1]], []),
            (CXGate(), [q[0], q[1]], []),
>>>>>>> becf84a0
            (U3Gate(-self.params[0] / 2, 0, 0), [q[1]], []),
            (CXGate(), [q[0], q[1]], []),
            (U3Gate(self.params[0] / 2, -pi / 2, 0), [q[1]], [])
        ]

    def inverse(self):
        """Invert this gate."""
<<<<<<< HEAD
        return CrxGate(-self.params[0], phase=-self.phase)

    def _matrix_definition(self):
        """Return a Numpy.array for the Controlled-Rx gate."""
        theta = float(self.params[0])
        return numpy.array([[1, 0, 0, 0],
                            [0, numpy.cos(theta / 2), 0, -1j * numpy.sin(theta / 2)],
                            [0, 0, 1, 0],
                            [0, -1j * numpy.sin(theta / 2), 0, numpy.cos(theta / 2)]],
                           dtype=complex)
=======
        return CRXGate(-self.params[0])


class CrxGate(CRXGate, metaclass=CRXMeta):
    """The deprecated CRXGate class."""

    def __init__(self, theta):
        import warnings
        warnings.warn('The class CrxGate is deprecated as of 0.14.0, and '
                      'will be removed no earlier than 3 months after that release date. '
                      'You should use the class CRXGate instead.',
                      DeprecationWarning, stacklevel=2)
        super().__init__(theta)

>>>>>>> becf84a0

@deprecate_arguments({'ctl': 'control_qubit',
                      'tgt': 'target_qubit'})
def crx(self, theta, control_qubit, target_qubit,
        *, ctl=None, tgt=None):  # pylint: disable=unused-argument
    """Apply crx from ctl to tgt with angle theta."""
    return self.append(CRXGate(theta), [control_qubit, target_qubit], [])


QuantumCircuit.crx = crx<|MERGE_RESOLUTION|>--- conflicted
+++ resolved
@@ -26,11 +26,7 @@
 
 
 class RXGate(Gate):
-<<<<<<< HEAD
-    r"""rotation around the x-axis.
-=======
     r"""The rotation around the x-axis.
->>>>>>> becf84a0
 
     **Matrix Definition**
 
@@ -48,11 +44,7 @@
 
     def __init__(self, theta, phase=0, label=None):
         """Create new rx single qubit gate."""
-<<<<<<< HEAD
-        super().__init__("rx", 1, [theta],
-=======
         super().__init__('rx', 1, [theta],
->>>>>>> becf84a0
                          phase=phase, label=label)
 
     def _define(self):
@@ -60,11 +52,7 @@
         gate rx(theta) a {r(theta, 0) a;}
         """
         from qiskit.extensions.standard.r import RGate
-<<<<<<< HEAD
-        q = QuantumRegister(1, "q")
-=======
         q = QuantumRegister(1, 'q')
->>>>>>> becf84a0
         self.definition = [
             (RGate(self.params[0], 0, phase=self.phase),
              [q[0]], [])
@@ -82,17 +70,11 @@
         Returns:
             ControlledGate: controlled version of this gate.
         """
-<<<<<<< HEAD
-        if num_ctrl_qubits == 1 and not self.phase:
-            return CrxGate(self.params[0], label=label)
-        return super().control(num_ctrl_qubits=num_ctrl_qubits, label=label)
-=======
         if ctrl_state is None:
-            if num_ctrl_qubits == 1:
+            if num_ctrl_qubits == 1 and not self.phase:
                 return CRXGate(self.params[0])
         return super().control(num_ctrl_qubits=num_ctrl_qubits, label=label,
                                ctrl_state=ctrl_state)
->>>>>>> becf84a0
 
     def inverse(self):
         """Invert this gate.
@@ -102,11 +84,7 @@
         return RXGate(-self.params[0], phase=-self.phase)
 
     def _matrix_definition(self):
-<<<<<<< HEAD
-        """Return a Numpy.array for the RX gate."""
-=======
         """Return a numpy.array for the RX gate."""
->>>>>>> becf84a0
         cos = math.cos(self.params[0] / 2)
         sin = math.sin(self.params[0] / 2)
         return numpy.array([[cos, -1j * sin],
@@ -146,31 +124,6 @@
 QuantumCircuit.rx = rx
 
 
-<<<<<<< HEAD
-class CrxGate(ControlledGate):
-    r"""Controlled rotation around the z axis.
-
-    **Matrix Definition**
-
-    The matrix for this gate is given by:
-
-    .. math::
-
-        U_{\text{Crx}}(\theta) =
-            I \otimes |0 \rangle\!\langle 0| +
-            U_{\text{RZ}}(\theta) \otimes |1 \rangle\!\langle 1|
-            = \begin{bmatrix}
-                1 & 0 & 0 & 0 \\
-                0 & \cos\left(\frac{\theta}{2}\right) & 0 & -i\sin\left(\frac{\theta}{2}\right) \\
-                0 & 0 & 1 & 0 \\
-                0 & -i\sin\left(\frac{\theta}{2}\right) & 0 & \cos\left(\frac{\theta}{2}\right)
-            \end{bmatrix}
-    """
-
-    def __init__(self, theta, phase=0, label=None):
-        """Create new crx gate."""
-        super().__init__('crx', 2, [theta], phase=phase, label=label,
-=======
 class CRXMeta(type):
     """A metaclass to ensure that CrxGate and CRXGate are of the same type.
 
@@ -187,7 +140,6 @@
     def __init__(self, theta, phase=0, label=None):
         """Create new crx gate."""
         super().__init__('crx', 2, [theta], phase=0, label=None,
->>>>>>> becf84a0
                          num_ctrl_qubits=1)
         self.base_gate = RXGate(theta)
 
@@ -203,39 +155,22 @@
         """
         from qiskit.extensions.standard.u1 import U1Gate
         from qiskit.extensions.standard.u3 import U3Gate
-<<<<<<< HEAD
-        from qiskit.extensions.standard.x import CnotGate
-        q = QuantumRegister(2, 'q')
-        self.definition = [
-            (U1Gate(pi / 2, phase=self.phase), [q[1]], []),
-            (CnotGate(), [q[0], q[1]], []),
-=======
         from qiskit.extensions.standard.x import CXGate
         definition = []
         q = QuantumRegister(2, 'q')
         rule = [
             (U1Gate(pi / 2, phase=self.phase), [q[1]], []),
             (CXGate(), [q[0], q[1]], []),
->>>>>>> becf84a0
             (U3Gate(-self.params[0] / 2, 0, 0), [q[1]], []),
             (CXGate(), [q[0], q[1]], []),
             (U3Gate(self.params[0] / 2, -pi / 2, 0), [q[1]], [])
         ]
+        for inst in rule:
+            definition.append(inst)
+        self.definition = definition
 
     def inverse(self):
         """Invert this gate."""
-<<<<<<< HEAD
-        return CrxGate(-self.params[0], phase=-self.phase)
-
-    def _matrix_definition(self):
-        """Return a Numpy.array for the Controlled-Rx gate."""
-        theta = float(self.params[0])
-        return numpy.array([[1, 0, 0, 0],
-                            [0, numpy.cos(theta / 2), 0, -1j * numpy.sin(theta / 2)],
-                            [0, 0, 1, 0],
-                            [0, -1j * numpy.sin(theta / 2), 0, numpy.cos(theta / 2)]],
-                           dtype=complex)
-=======
         return CRXGate(-self.params[0])
 
 
@@ -250,7 +185,6 @@
                       DeprecationWarning, stacklevel=2)
         super().__init__(theta)
 
->>>>>>> becf84a0
 
 @deprecate_arguments({'ctl': 'control_qubit',
                       'tgt': 'target_qubit'})
