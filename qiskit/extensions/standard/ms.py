# -*- coding: utf-8 -*-

# This code is part of Qiskit.
#
# (C) Copyright IBM 2019.
#
# This code is licensed under the Apache License, Version 2.0. You may
# obtain a copy of this license in the LICENSE.txt file in the root directory
# of this source tree or at http://www.apache.org/licenses/LICENSE-2.0.
#
# Any modifications or derivative works of this code must retain this
# copyright notice, and modified files need to carry a notice indicating
# that they have been altered from the originals.

# pylint: disable=invalid-name

"""
Global Mølmer–Sørensen gate.

The Mølmer–Sørensen gate is native to ion-trap systems. The global MS can be
applied to multiple ions to entangle multiple qubits simultaneously.

In the two-qubit case, this is equivalent to an XX(theta) interaction,
and is thus reduced to the RXXGate.
"""


from qiskit.circuit import Gate
from qiskit.circuit import QuantumCircuit
from qiskit.circuit import QuantumRegister


class MSGate(Gate):
    """Global Molmer-Sorensen gate."""

    def __init__(self, n_qubits, theta, phase=0, label=None):
        """Create new MS gate."""
<<<<<<< HEAD
        super().__init__("ms", n_qubits, [theta],
=======
        super().__init__('ms', n_qubits, [theta],
>>>>>>> becf84a0
                         phase=phase, label=label)

    def _define(self):
        from qiskit.extensions.standard.rxx import RXXGate
<<<<<<< HEAD
        q = QuantumRegister(self.num_qubits, "q")
        definition = []
        for i in range(self.num_qubits):
            phase = self.phase if i == 0 else 0
            for j in range(i+1, self.num_qubits):
                definition += [(RXXGate(self.params[0], phase=phase),
                               [q[i], q[j]], [])]
=======
        q = QuantumRegister(self.num_qubits, 'q')
        definition = []
        for i in range(self.num_qubits):
            phase = self.phase if i == 0 else 0
            for j in range(i + 1, self.num_qubits):
                definition += [(RXXGate(self.params[0],
                                phase=phase), [q[i], q[j]], [])]
>>>>>>> becf84a0
        self.definition = definition

    def inverse(self):
        """Invert this gate."""
        return MSGate(self.num_qubits, -self.params[0], phase=self.phase)


def ms(self, theta, qubits):
    """Apply MS to q1 and q2."""
    return self.append(MSGate(len(qubits), theta), qubits)


QuantumCircuit.ms = ms<|MERGE_RESOLUTION|>--- conflicted
+++ resolved
@@ -35,24 +35,11 @@
 
     def __init__(self, n_qubits, theta, phase=0, label=None):
         """Create new MS gate."""
-<<<<<<< HEAD
-        super().__init__("ms", n_qubits, [theta],
-=======
         super().__init__('ms', n_qubits, [theta],
->>>>>>> becf84a0
                          phase=phase, label=label)
 
     def _define(self):
         from qiskit.extensions.standard.rxx import RXXGate
-<<<<<<< HEAD
-        q = QuantumRegister(self.num_qubits, "q")
-        definition = []
-        for i in range(self.num_qubits):
-            phase = self.phase if i == 0 else 0
-            for j in range(i+1, self.num_qubits):
-                definition += [(RXXGate(self.params[0], phase=phase),
-                               [q[i], q[j]], [])]
-=======
         q = QuantumRegister(self.num_qubits, 'q')
         definition = []
         for i in range(self.num_qubits):
@@ -60,7 +47,6 @@
             for j in range(i + 1, self.num_qubits):
                 definition += [(RXXGate(self.params[0],
                                 phase=phase), [q[i], q[j]], [])]
->>>>>>> becf84a0
         self.definition = definition
 
     def inverse(self):
