# -*- coding: utf-8 -*-

# Copyright 2017 IBM RESEARCH. All Rights Reserved.
#
# Licensed under the Apache License, Version 2.0 (the "License");
# you may not use this file except in compliance with the License.
# You may obtain a copy of the License at
#
#     http://www.apache.org/licenses/LICENSE-2.0
#
# Unless required by applicable law or agreed to in writing, software
# distributed under the License is distributed on an "AS IS" BASIS,
# WITHOUT WARRANTIES OR CONDITIONS OF ANY KIND, either express or implied.
# See the License for the specific language governing permissions and
# limitations under the License.
# =============================================================================

"""
Qasm Program Class
"""

import random
import json
import logging
import os
import string
import re
from threading import Event
import copy

# use the external IBMQuantumExperience Library
from IBMQuantumExperience import IBMQuantumExperience

# Local Simulator Modules
import qiskit.backends

# Stable Modules
from . import QuantumRegister
from . import ClassicalRegister
from . import QuantumCircuit
from . import QISKitError
from . import JobProcessor
from . import QuantumJob
from ._logging import set_qiskit_logger, unset_qiskit_logger

# Beta Modules
from . import unroll
from . import qasm
from . import mapper

from . import _openquantumcompiler as openquantumcompiler

FIRST_CAP_RE = re.compile('(.)([A-Z][a-z]+)')
ALL_CAP_RE = re.compile('([a-z0-9])([A-Z])')

logger = logging.getLogger(__name__)


def convert(name):
    """Return a snake case string from a camelcase string."""
    string_1 = FIRST_CAP_RE.sub(r'\1_\2', name)
    return ALL_CAP_RE.sub(r'\1_\2', string_1).lower()


class QuantumProgram(object):
    """Quantum Program Class.

     Class internal properties.

     Elements that are not python identifiers or string constants are denoted
     by "--description (type)--". For example, a circuit's name is denoted by
     "--circuit name (string)--" and might have the value "teleport".

     Internal::

        __quantum_registers (list[dic]): An dictionary of quantum registers
            used in the quantum program.
            __quantum_registers =
                {
                --register name (string)--: QuantumRegister,
                }
        __classical_registers (list[dic]): An ordered list of classical
            registers used in the quantum program.
            __classical_registers =
                {
                --register name (string)--: ClassicalRegister,
                }
        __quantum_program (dic): An dictionary of quantum circuits
            __quantum_program =
                {
                --circuit name (string)--:  --circuit object --,
                }
        __init_circuit (obj): A quantum circuit object for the initial quantum
            circuit
        __ONLINE_BACKENDS (list[str]): A list of online backends
        __LOCAL_BACKENDS (list[str]): A list of local backends
     """
    # -- FUTURE IMPROVEMENTS --
    # TODO: for status results make ALL_CAPS (check) or some unified method
    # TODO: Jay: coupling_map, basis_gates will move into a config object
    # only exists once you set the api to use the online backends
    __api = {}
    __api_config = {}

    def __init__(self, specs=None):
        self.__quantum_registers = {}
        self.__classical_registers = {}
        self.__quantum_program = {}  # stores all the quantum programs
        self.__init_circuit = None  # stores the intial quantum circuit of the program
        self.__ONLINE_BACKENDS = []  # pylint: disable=invalid-name
        self.__LOCAL_BACKENDS = qiskit.backends.local_backends()  # pylint: disable=invalid-name
        self.mapper = mapper
        if specs:
            self.__init_specs(specs)

        self.callback = None
        self.jobs_results = []
        self.jobs_results_ready_event = Event()
        self.are_multiple_results = False  # are we expecting multiple results?

    def enable_logs(self, level=logging.INFO):
        """Enable the console output of the logging messages.

        Enable the output of logging messages (above level `level`) to the
        console, by configuring the `qiskit` logger accordingly.

        Params:
            level (int): minimum severity of the messages that are displayed.

        Note:
            This is a convenience method over the standard Python logging
            facilities, and modifies the configuration of the 'qiskit.*'
            loggers. If finer control over the logging configuration is needed,
            it is encouraged to bypass this method.
        """
        # Update the handlers and formatters.
        set_qiskit_logger()
        # Set the logger level.
        logging.getLogger('qiskit').setLevel(level)

    def disable_logs(self):
        """Disable the console output of the logging messages.

        Disable the output of logging messages (above level `level`) to the
        console, by removing the handlers from the `qiskit` logger.

        Note:
            This is a convenience method over the standard Python logging
            facilities, and modifies the configuration of the 'qiskit.*'
            loggers. If finer control over the logging configuration is needed,
            it is encouraged to bypass this method.
        """
        unset_qiskit_logger()

    ###############################################################
    # methods to initiate an build a quantum program
    ###############################################################

    def __init_specs(self, specs):
        """Populate the Quantum Program Object with initial Specs.

        Args:
            specs (dict):
                    Q_SPECS = {
                        "circuits": [{
                            "name": "Circuit",
                            "quantum_registers": [{
                                "name": "qr",
                                "size": 4
                            }],
                            "classical_registers": [{
                                "name": "cr",
                                "size": 4
                            }]
                        }],
        """
        quantumr = []
        classicalr = []
        if "circuits" in specs:
            for circuit in specs["circuits"]:
                quantumr = self.create_quantum_registers(
                    circuit["quantum_registers"])
                classicalr = self.create_classical_registers(
                    circuit["classical_registers"])
                self.create_circuit(name=circuit["name"], qregisters=quantumr,
                                    cregisters=classicalr)
        # TODO: Jay: I think we should return function handles for the
        # registers and circuit. So that we dont need to get them after we
        # create them with get_quantum_register etc

    def create_quantum_register(self, name, size):
        """Create a new Quantum Register.

        Args:
            name (str): the name of the quantum register
            size (int): the size of the quantum register

        Returns:
            QuantumRegister: internal reference to a quantum register in
                __quantum_registers

        Raises:
            QISKitError: if the register already exists in the program.
        """
        if name in self.__quantum_registers:
            if size != len(self.__quantum_registers[name]):
                raise QISKitError("Can't make this register: Already in"
                                  " program with different size")
            logger.info(">> quantum_register exists: %s %s", name, size)
        else:
            self.__quantum_registers[name] = QuantumRegister(name, size)
            logger.info(">> new quantum_register created: %s %s", name, size)
        return self.__quantum_registers[name]

<<<<<<< HEAD
    def destroy_quantum_register(self, name, verbose=False):
=======
    def destroy_quantum_register(self, name):
>>>>>>> 3e7c3fd0
        """Destroy an existing Quantum Register.

        Args:
            name (str): the name of the quantum register

        Raises:
            QISKitError: if the register does not exist in the program.
        """
        if name not in self.__quantum_registers:
            raise QISKitError("Can't destroy this register: Not present")
        else:
<<<<<<< HEAD
            if verbose:
                print(">> quantum_register destroyed: %s", name)
=======
            logger.info(">> quantum_register destroyed: %s", name)
>>>>>>> 3e7c3fd0
            del self.__quantum_registers[name]

    def create_quantum_registers(self, register_array):
        """Create a new set of Quantum Registers based on a array of them.

        Args:
            register_array (list[dict]): An array of quantum registers in
                dictionary format::

                    "quantum_registers": [
                        {
                        "name": "qr",
                        "size": 4
                        },
                        ...
                    ]
        Returns:
            list(QuantumRegister): Array of quantum registers objects
        """
        new_registers = []
        for register in register_array:
            register = self.create_quantum_register(
                register["name"], register["size"])
            new_registers.append(register)
        return new_registers

    def destroy_quantum_registers(self, register_array):
        """Destroy a set of Quantum Registers based on a array of them.

        Args:
            register_array (list[dict]): An array of quantum registers in
<<<<<<< HEAD
                dictionay format::
=======
                dictionary format::
>>>>>>> 3e7c3fd0

                    "quantum_registers": [
                        {
                        "name": "qr",
                        },
                        ...
                    ]
<<<<<<< HEAD
=======

>>>>>>> 3e7c3fd0
                "size" may be a key for compatibility, but is ignored.
        """
        for register in register_array:
            self.destroy_quantum_register(register["name"])

<<<<<<< HEAD
    def create_classical_register(self, name, size, verbose=False):
=======
    def create_classical_register(self, name, size):
>>>>>>> 3e7c3fd0
        """Create a new Classical Register.

        Args:
            name (str): the name of the classical register
            size (int): the size of the classical register
        Returns:
            ClassicalRegister: internal reference to a classical register
                in __classical_registers

        Raises:
            QISKitError: if the register already exists in the program.
        """
        if name in self.__classical_registers:
            if size != len(self.__classical_registers[name]):
                raise QISKitError("Can't make this register: Already in"
                                  " program with different size")
            logger.info(">> classical register exists: %s %s", name, size)
        else:
            logger.info(">> new classical register created: %s %s", name, size)
            self.__classical_registers[name] = ClassicalRegister(name, size)
        return self.__classical_registers[name]

    def create_classical_registers(self, registers_array):
        """Create a new set of Classical Registers based on a array of them.

        Args:
            registers_array (list[dict]): An array of classical registers in
                dictionary format::

                    "classical_registers": [
                        {
                        "name": "qr",
                        "size": 4
                        },
                        ...
                    ]
        Returns:
            list(ClassicalRegister): Array of clasical registers objects
        """
        new_registers = []
        for register in registers_array:
            new_registers.append(self.create_classical_register(
                register["name"], register["size"]))
        return new_registers

<<<<<<< HEAD
    def destroy_classical_register(self, name, verbose=False):
=======
    def destroy_classical_register(self, name):
>>>>>>> 3e7c3fd0
        """Destroy an existing Classical Register.

        Args:
            name (str): the name of the classical register

        Raises:
            QISKitError: if the register does not exist in the program.
        """
        if name not in self.__classical_registers:
            raise QISKitError("Can't destroy this register: Not present")
        else:
<<<<<<< HEAD
            if verbose:
                print(">> classical register destroyed: %s", name)
=======
            logger.info(">> classical register destroyed: %s", name)
>>>>>>> 3e7c3fd0
            del self.__classical_registers[name]

    def destroy_classical_registers(self, registers_array):
        """Destroy a set of Classical Registers based on a array of them.

        Args:
            registers_array (list[dict]): An array of classical registers in
<<<<<<< HEAD
                dictionay fromat::
=======
                dictionary format::
>>>>>>> 3e7c3fd0

                    "classical_registers": [
                        {
                        "name": "qr",
                        },
                        ...
                    ]
<<<<<<< HEAD
=======

>>>>>>> 3e7c3fd0
                "size" may be a key for compatibility, but is ignored.
        """
        for register in registers_array:
            self.destroy_classical_register(register["name"])

    def create_circuit(self, name, qregisters=None, cregisters=None):
        """Create a empty Quantum Circuit in the Quantum Program.

        Args:
            name (str): the name of the circuit.
            qregisters (list(QuantumRegister)): is an Array of Quantum
                Registers by object reference
            cregisters (list(ClassicalRegister)): is an Array of Classical
                Registers by object reference

        Returns:
            QuantumCircuit: A quantum circuit is created and added to the
                Quantum Program
        """
        if not qregisters:
            qregisters = []
        if not cregisters:
            cregisters = []
        quantum_circuit = QuantumCircuit()
        if not self.__init_circuit:
            self.__init_circuit = quantum_circuit
        for register in qregisters:
            quantum_circuit.add(register)
        for register in cregisters:
            quantum_circuit.add(register)
        self.add_circuit(name, quantum_circuit)
        return self.__quantum_program[name]

    def destroy_circuit(self, name):
        """Destroy a Quantum Circuit in the Quantum Program. This will not
        destroy any registers associated with the circuit.

        Args:
            name (str): the name of the circuit

        Raises:
            QISKitError: if the register does not exist in the program.
        """
        if name not in self.__quantum_program:
            raise QISKitError("Can't destroy this circuit: Not present")
        del self.__quantum_program[name]

    def add_circuit(self, name, quantum_circuit):
        """Add a new circuit based on an Object representation.

        Args:
            name (str): the name of the circuit to add.
            quantum_circuit (QuantumCircuit): a quantum circuit to add to the
                program-name
        """
        for qname, qreg in quantum_circuit.get_qregs().items():
            self.create_quantum_register(qname, len(qreg))
        for cname, creg in quantum_circuit.get_cregs().items():
            self.create_classical_register(cname, len(creg))
        self.__quantum_program[name] = quantum_circuit

    def load_qasm_file(self, qasm_file, name=None,
                       basis_gates='u1,u2,u3,cx,id'):
        """ Load qasm file into the quantum program.

        Args:
            qasm_file (str): a string for the filename including its location.
            name (str or None): the name of the quantum circuit after
                loading qasm text into it. If no name is give the name is of
                the text file.
            basis_gates (str): basis gates for the quantum circuit.
        Returns:
            str: Adds a quantum circuit with the gates given in the qasm file to the
            quantum program and returns the name to be used to get this circuit
        Raises:
            QISKitError: if the file cannot be read.
        """
        if not os.path.exists(qasm_file):
            raise QISKitError('qasm file "{0}" not found'.format(qasm_file))
        if not name:
            name = os.path.splitext(os.path.basename(qasm_file))[0]
        node_circuit = qasm.Qasm(filename=qasm_file).parse()  # Node (AST)
        logger.info("circuit name: %s", name)
        logger.info("******************************")
        logger.info(node_circuit.qasm())
        # current method to turn it a DAG quantum circuit.
        unrolled_circuit = unroll.Unroller(node_circuit,
                                           unroll.CircuitBackend(basis_gates.split(",")))
        circuit_unrolled = unrolled_circuit.execute()
        self.add_circuit(name, circuit_unrolled)
        return name

    def load_qasm_text(self, qasm_string, name=None,
                       basis_gates='u1,u2,u3,cx,id'):
        """ Load qasm string in the quantum program.

        Args:
            qasm_string (str): a string for the file name.
            name (str or None): the name of the quantum circuit after loading qasm
                text into it. If no name is give the name is of the text file.
            basis_gates (str): basis gates for the quantum circuit.
        Returns:
            str: Adds a quantum circuit with the gates given in the qasm string to
            the quantum program.
        """
        node_circuit = qasm.Qasm(data=qasm_string).parse()  # Node (AST)
        if not name:
            # Get a random name if none is given
            name = "".join([random.choice(string.ascii_letters+string.digits)
                            for n in range(10)])
        logger.info("circuit name: %s", name)
        logger.info("******************************")
        logger.info(node_circuit.qasm())
        # current method to turn it a DAG quantum circuit.
        unrolled_circuit = unroll.Unroller(node_circuit,
                                           unroll.CircuitBackend(basis_gates.split(",")))
        circuit_unrolled = unrolled_circuit.execute()
        self.add_circuit(name, circuit_unrolled)
        return name

    ###############################################################
    # methods to get elements from a QuantumProgram
    ###############################################################

    def get_quantum_register(self, name):
        """Return a Quantum Register by name.

        Args:
            name (str): the name of the quantum register
        Returns:
            QuantumRegister: The quantum register with this name
        Raises:
            KeyError: if the quantum register is not on the quantum program.
        """
        try:
            return self.__quantum_registers[name]
        except KeyError:
            raise KeyError('No quantum register "{0}"'.format(name))

    def get_classical_register(self, name):
        """Return a Classical Register by name.

        Args:
            name (str): the name of the classical register
        Returns:
            ClassicalRegister: The classical register with this name
        Raises:
            KeyError: if the classical register is not on the quantum program.
        """
        try:
            return self.__classical_registers[name]
        except KeyError:
            raise KeyError('No classical register "{0}"'.format(name))

    def get_quantum_register_names(self):
        """Return all the names of the quantum Registers."""
        return self.__quantum_registers.keys()

    def get_classical_register_names(self):
        """Return all the names of the classical Registers."""
        return self.__classical_registers.keys()

    def get_circuit(self, name):
        """Return a Circuit Object by name
        Args:
            name (str): the name of the quantum circuit
        Returns:
            QuantumCircuit: The quantum circuit with this name
        Raises:
            KeyError: if the circuit is not on the quantum program.
        """
        try:
            return self.__quantum_program[name]
        except KeyError:
            raise KeyError('No quantum circuit "{0}"'.format(name))

    def get_circuit_names(self):
        """Return all the names of the quantum circuits."""
        return self.__quantum_program.keys()

    def get_qasm(self, name):
        """Get qasm format of circuit by name.

        Args:
            name (str): name of the circuit

        Returns:
            str: The quantum circuit in qasm format
        """
        quantum_circuit = self.get_circuit(name)
        return quantum_circuit.qasm()

    def get_qasms(self, list_circuit_name):
        """Get qasm format of circuit by list of names.

        Args:
            list_circuit_name (list[str]): names of the circuit

        Returns:
            list(QuantumCircuit): List of quantum circuit in qasm format
        """
        qasm_source = []
        for name in list_circuit_name:
            qasm_source.append(self.get_qasm(name))
        return qasm_source

    def get_initial_circuit(self):
        """Return the initialization Circuit."""
        return self.__init_circuit

    ###############################################################
    # methods for working with backends
    ###############################################################

    def set_api(self, token, url, hub=None, group=None, project=None,
                proxies=None, verify=True):
        """ Setup the API.

        Fills the __ONLINE_BACKENDS, __api, and __api_config variables.
        Does not catch exceptions from IBMQuantumExperience.

        Args:
            token (str): The token used to register on the online backend such
                as the quantum experience.
            url (str): The url used for online backend such as the quantum
                experience.
            hub (str): The hub used for online backend.
            group (str): The group used for online backend.
            project (str): The project used for online backend.
            proxies (dict): Proxy configuration for the API, as a dict with
                'urls' and credential keys.
            verify (bool): If False, ignores SSL certificates errors.
<<<<<<< HEAD
        Returns:
            Nothing but fills the __ONLINE_BACKENDS, __api, and __api_config
        Raises:
              ConnectionError: if the API instantiation failed.
        """
        try:

=======
        Raises:
            ConnectionError: if the API instantiation failed.
            QISKitError: if no hub, group or project were specified.
        """
        try:
>>>>>>> 3e7c3fd0
            config_dict = {
                'url': url,
                'hub': hub,
                'group': group,
                'project': project
            }
            if proxies:
                config_dict['proxies'] = proxies
            self.__api = IBMQuantumExperience(token, config_dict, verify)
        except Exception as ex:
            root_exception = ex
            if 'License required' in str(ex):
                # For the 401 License required exception from the API, be
                # less verbose with the exceptions.
                root_exception = None
            raise ConnectionError("Couldn't connect to IBMQuantumExperience server: {0}"
                                  .format(ex)) from root_exception
<<<<<<< HEAD

        self.__ONLINE_BACKENDS = self.online_backends()
        self.__api_config["token"] = token
        self.__api_config["url"] = {"url": url}
=======
        qiskit.backends.discover_remote_backends(self.__api)
        self.__ONLINE_BACKENDS = self.online_backends()
        self.__api_config["token"] = token
>>>>>>> 3e7c3fd0
        self.__api_config["config"] = config_dict.copy()

    def set_api_hubs_config(self, hub, group, project):
        """Update the API hubs configuration, replacing the previous one.

<<<<<<< HEAD
         hub (str): The hub used for online backend.
         group (str): The group used for online backend.
         project (str): The project used for online backend.
=======
            hub (str): The hub used for online backend.
            group (str): The group used for online backend.
            project (str): The project used for online backend.
>>>>>>> 3e7c3fd0
        """
        config_dict = {
            'hub': hub,
            'group': group,
            'project': project
        }

<<<<<<< HEAD
        for k, v in config_dict.items():
            self.__api.config[k] = v
            self.__api_config['config'][k] = v
=======
        for key, value in config_dict.items():
            self.__api.config[key] = value
            self.__api_config['config'][key] = value
>>>>>>> 3e7c3fd0

    def get_api_config(self):
        """Return the program specs."""
        return self.__api_config

    def get_api(self):
        """Returns a function handle to the API."""
        return self.__api

    def save(self, file_name=None, beauty=False):
        """ Save Quantum Program in a Json file.

        Args:
            file_name (str): file name and path.
            beauty (boolean): save the text with indent 4 to make it readable.

        Returns:
            dict: The dictionary with the status and result of the operation

        Raises:
            LookupError: if the file_name is not correct, or writing to the
                file resulted in an error.
        """
        if file_name is None:
            error = {"status": "Error", "result": "Not filename provided"}
            raise LookupError(error['result'])

        if beauty:
            indent = 4
        else:
            indent = 0

        elemements_to_save = self.__quantum_program
        elements_saved = {}

        for circuit in elemements_to_save:
            elements_saved[circuit] = {}
            elements_saved[circuit]["qasm"] = elemements_to_save[circuit].qasm()

        try:
            with open(file_name, 'w') as save_file:
                json.dump(elements_saved, save_file, indent=indent)
            return {'status': 'Done', 'result': elemements_to_save}
        except ValueError:
            error = {'status': 'Error', 'result': 'Some Problem happened to save the file'}
            raise LookupError(error['result'])

    def load(self, file_name=None):
        """ Load Quantum Program Json file into the Quantum Program object.

        Args:
            file_name (str): file name and path.

        Returns:
            dict: The dictionary with the status and result of the operation

        Raises:
            LookupError: if the file_name is not correct, or reading from the
                file resulted in an error.
        """
        if file_name is None:
            error = {"status": "Error", "result": "Not filename provided"}
            raise LookupError(error['result'])

        try:
            with open(file_name, 'r') as load_file:
                elemements_loaded = json.load(load_file)

            for circuit in elemements_loaded:
                circuit_qasm = elemements_loaded[circuit]["qasm"]
                elemements_loaded[circuit] = qasm.Qasm(data=circuit_qasm).parse()
            self.__quantum_program = elemements_loaded

            return {"status": 'Done', 'result': self.__quantum_program}

        except ValueError:
            error = {'status': 'Error', 'result': 'Some Problem happened to load the file'}
            raise LookupError(error['result'])

    def available_backends(self):
        """All the backends that are seen by QISKIT."""
        return self.__ONLINE_BACKENDS + self.__LOCAL_BACKENDS

    def online_backends(self):
        """Get the online backends.

        Queries network API if it exists and gets the backends that are online.

        Returns:
            list(str): List of online backends names if the online api has been set or an empty
                list if it has not been set.

        Raises:
            ConnectionError: if the API call failed.
        """
        if self.get_api():
            try:
                backends = self.__api.available_backends()
            except Exception as ex:
                raise ConnectionError("Couldn't get available backend list: {0}"
                                      .format(ex))
            return [backend['name'] for backend in backends]
        return []

    def online_simulators(self):
        """Gets online simulators via QX API calls.

        Returns:
            list(str): List of online simulator names.

        Raises:
            ConnectionError: if the API call failed.
        """
        online_simulators_list = []
        if self.get_api():
            try:
                backends = self.__api.available_backends()
            except Exception as ex:
                raise ConnectionError("Couldn't get available backend list: {0}"
                                      .format(ex))
            for backend in backends:
                if backend['simulator']:
                    online_simulators_list.append(backend['name'])
        return online_simulators_list

    def online_devices(self):
        """Gets online devices via QX API calls.

        Returns:
            list(str): List of online devices names.

        Raises:
            ConnectionError: if the API call failed.
        """
        devices = []
        if self.get_api():
            try:
                backends = self.__api.available_backends()
            except Exception as ex:
                raise ConnectionError("Couldn't get available backend list: {0}"
                                      .format(ex))
            for backend in backends:
                if not backend['simulator']:
                    devices.append(backend['name'])
        return devices

    def get_backend_status(self, backend):
        """Return the online backend status.

        It uses QX API call or by local backend is the name of the
        local or online simulator or experiment.

        Args:
            backend (str): The backend to check

        Returns:
            dict: {'available': True}

        Raises:
            ConnectionError: if the API call failed.
            ValueError: if the backend is not available.
        """

        if backend in self.__ONLINE_BACKENDS:
            try:
                return self.__api.backend_status(backend)
            except Exception as ex:
                raise ConnectionError("Couldn't get backend status: {0}"
                                      .format(ex))
        elif backend in self.__LOCAL_BACKENDS:
            return {'available': True}
        else:
            raise ValueError('the backend "{0}" is not available'.format(backend))

    def get_backend_configuration(self, backend, list_format=False):
        """Return the configuration of the backend.

        The return is via QX API call.

        Args:
            backend (str):  Name of the backend.
            list_format (bool): Struct used for the configuration coupling
                map: dict (if False) or list (if True).

        Returns:
            dict: The configuration of the named backend.

        Raises:
            ConnectionError: if the API call failed.
            LookupError: if a configuration for the named backend can't be
                found.
        """
        if self.get_api():
            configuration_edit = {}
            try:
                backends = self.__api.available_backends()
            except Exception as ex:
                raise ConnectionError("Couldn't get available backend list: {0}"
                                      .format(ex))
            for configuration in backends:
                if configuration['name'] == backend:
                    for key in configuration:
                        new_key = convert(key)
                        # TODO: removed these from the API code
                        if new_key not in ['id', 'serial_number', 'topology_id',
                                           'status', 'coupling_map']:
                            configuration_edit[new_key] = configuration[key]
                        if new_key == 'coupling_map':
                            if configuration[key] == 'all-to-all':
                                configuration_edit[new_key] = \
                                    configuration[key]
                            else:
                                if not list_format:
                                    cmap = mapper.coupling_list2dict(configuration[key])
                                else:
                                    cmap = configuration[key]
                                configuration_edit[new_key] = cmap
                    return configuration_edit
            raise LookupError('Configuration for %s could not be found.' %
                              backend)
        else:
            return qiskit.backends.get_backend_configuration(backend)

    def get_backend_calibration(self, backend):
        """Return the online backend calibrations.

        The return is via QX API call.

        Args:
            backend (str):  Name of the backend.

        Returns:
            dict: The calibration of the named backend.

        Raises:
            ConnectionError: if the API call failed.
            LookupError: If a configuration for the named backend can't be
                found.
        """
        if backend in self.__ONLINE_BACKENDS:
            try:
                calibrations = self.__api.backend_calibration(backend)
            except Exception as ex:
                raise ConnectionError("Couldn't get backend calibration: {0}"
                                      .format(ex))
            calibrations_edit = {}
            for key, vals in calibrations.items():
                new_key = convert(key)
                calibrations_edit[new_key] = vals
            return calibrations_edit
        elif backend in self.__LOCAL_BACKENDS:
            return {'backend': backend, 'calibrations': None}
        else:
            raise LookupError(
                'backend calibration for "{0}" not found'.format(backend))

    def get_backend_parameters(self, backend):
        """Return the online backend parameters.

        The return is via QX API call.

        Args:
            backend (str):  Name of the backend.

        Returns:
            dict: The configuration of the named backend.

        Raises:
            ConnectionError: if the API call failed.
            LookupError: If a configuration for the named backend can't be
                found.
        """
        if backend in self.__ONLINE_BACKENDS:
            try:
                parameters = self.__api.backend_parameters(backend)
            except Exception as ex:
                raise ConnectionError("Couldn't get backend parameters: {0}"
                                      .format(ex))
            parameters_edit = {}
            for key, vals in parameters.items():
                new_key = convert(key)
                parameters_edit[new_key] = vals
            return parameters_edit
        elif backend in self.__LOCAL_BACKENDS:
            return {'backend': backend, 'parameters': None}
        else:
            raise LookupError(
                'backend parameters for "{0}" not found'.format(backend))

    ###############################################################
    # methods to compile quantum programs into qobj
    ###############################################################

    def compile(self, name_of_circuits, backend="local_qasm_simulator",
<<<<<<< HEAD
                config=None, silent=True, basis_gates=None, coupling_map=None,
                initial_layout=None, shots=1024, max_credits=10, seed=None,
                qobjid=None, hpc=None):
        """Compile the circuits into the exectution list.
=======
                config=None, basis_gates=None, coupling_map=None,
                initial_layout=None, shots=1024, max_credits=10, seed=None,
                qobj_id=None, hpc=None):
        """Compile the circuits into the execution list.
>>>>>>> 3e7c3fd0

        This builds the internal "to execute" list which is list of quantum
        circuits to run on different backends.

        Args:
            name_of_circuits (list[str]): circuit names to be compiled.
            backend (str): a string representing the backend to compile to.
            config (dict): a dictionary of configurations parameters for the
                compiler.
            basis_gates (str): a comma separated string and are the base gates,
                               which by default are provided by the backend.
            coupling_map (dict): A directed graph of coupling::

                {
                 control(int):
                     [
                         target1(int),
                         target2(int),
                         , ...
                     ],
                     ...
                }

                eg. {0: [2], 1: [2], 3: [2]}

            initial_layout (dict): A mapping of qubit to qubit::

                {
                ("q", strart(int)): ("q", final(int)),
                ...
                }
                eg.
                {
                ("q", 0): ("q", 0),
                ("q", 1): ("q", 1),
                ("q", 2): ("q", 2),
                ("q", 3): ("q", 3)
                }

            shots (int): the number of shots
            max_credits (int): the max credits to use 3, or 5
<<<<<<< HEAD
            seed (int): the intial seed the simulatros use
            hpc (dict): This will setup some parameter for
                        ibmqx_hpc_qasm_simulator, using a JSON-like format like:
                        {
                            'multi_shot_optimization': Boolean,
                            'omp_num_threads': Numeric
                        }
                        This paramter MUST be used only with
                        ibmqx_hpc_qasm_simulator, otherwise the SDK will warn
                        the user via logging, and set the value to None.
=======
            seed (int): the initial seed the simulators use
            qobj_id (str): identifier of the qobj.
            hpc (dict): This will setup some parameter for
                ibmqx_hpc_qasm_simulator, using a JSON-like format like::

                    {
                        'multi_shot_optimization': Boolean,
                        'omp_num_threads': Numeric
                    }

                This parameter MUST be used only with
                ibmqx_hpc_qasm_simulator, otherwise the SDK will warn
                the user via logging, and set the value to None.
>>>>>>> 3e7c3fd0

        Returns:
            dict: the job id and populates the qobj::

            qobj =
                {
                    id: --job id (string),
                    config: -- dictionary of config settings (dict)--,
                        {
                        "max_credits" (online only): -- credits (int) --,
                        "shots": -- number of shots (int) --.
                        "backend": -- backend name (str) --
                        }
                    circuits:
                        [
                            {
                            "name": --circuit name (string)--,
                            "compiled_circuit": --compiled quantum circuit (JSON format)--,
                            "compiled_circuit_qasm": --compiled quantum circuit (QASM format)--,
                            "config": --dictionary of additional config settings (dict)--,
                                {
                                "coupling_map": --adjacency list (dict)--,
                                "basis_gates": --comma separated gate names (string)--,
                                "layout": --layout computed by mapper (dict)--,
                                "seed": (simulator only)--initial seed for the simulator (int)--,
                                }
                            },
                            ...
                        ]
                }

        Raises:
            ValueError: if no names of the circuits have been specified.
            QISKitError: if any of the circuit names cannot be found on the
                Quantum Program.
        """
        # TODO: Jay: currently basis_gates, coupling_map, initial_layout,
        # shots, max_credits and seed are extra inputs but I would like
        # them to go into the config.
        qobj = {}
        if not qobj_id:
            qobj_id = "".join([random.choice(string.ascii_letters+string.digits)
                               for n in range(30)])
        qobj['id'] = qobj_id
        qobj["config"] = {"max_credits": max_credits, 'backend': backend,
                          "shots": shots}
<<<<<<< HEAD

        # TODO This backend needs HPC parameters to be passed in order to work
        if backend == 'ibmqx_hpc_qasm_simulator':
            if hpc is None:
                print('ibmqx_hpc_qasm_simulator backend needs HPC '
                      'parameter. Setting defaults to hpc.multi_shot_optimization '
                      '= true and hpc.omp_num_threads = 16')
                hpc = {'multi_shot_optimization': True, 'omp_num_threads': 16}

            if not all (key in hpc for key in
                ('multi_shot_optimization','omp_num_threads')):
                raise QISKitError('Unknown HPC parameter format!')

            qobj['config']['hpc'] = hpc
        elif hpc is not None:
            print('HPC paramter is only available for '
                  'ibmqx_hpc_qasm_simulator. You are passing an HPC parameter '
                  'but you are not using ibmqx_hpc_qasm_simulator, so we will '
                  'ignore it.')
            hpc = None

        qobj["circuits"] = []
=======
>>>>>>> 3e7c3fd0

        # TODO This backend needs HPC parameters to be passed in order to work
        if backend == 'ibmqx_hpc_qasm_simulator':
            if hpc is None:
                logger.info('ibmqx_hpc_qasm_simulator backend needs HPC '
                            'parameter. Setting defaults to hpc.multi_shot_optimization '
                            '= true and hpc.omp_num_threads = 16')
                hpc = {'multi_shot_optimization': True, 'omp_num_threads': 16}

            if not all(key in hpc for key in
                       ('multi_shot_optimization', 'omp_num_threads')):
                raise QISKitError('Unknown HPC parameter format!')

            qobj['config']['hpc'] = hpc
        elif hpc is not None:
            logger.info('HPC parameter is only available for '
                        'ibmqx_hpc_qasm_simulator. You are passing an HPC parameter '
                        'but you are not using ibmqx_hpc_qasm_simulator, so we will '
                        'ignore it.')
            hpc = None

        qobj['circuits'] = []
        backend_conf = qiskit.backends.get_backend_configuration(backend)
        if not basis_gates:
            if 'basis_gates' in backend_conf:
                basis_gates = backend_conf['basis_gates']
        elif len(basis_gates.split(',')) < 2:
            # catches deprecated basis specification like 'SU2+CNOT'
            logger.warning('encountered deprecated basis specification: '
                           '"%s" substituting u1,u2,u3,cx,id', str(basis_gates))
            basis_gates = 'u1,u2,u3,cx,id'
        if not coupling_map:
            coupling_map = backend_conf['coupling_map']
        if not name_of_circuits:
            raise ValueError('"name_of_circuits" must be specified')
        if isinstance(name_of_circuits, str):
            name_of_circuits = [name_of_circuits]
        for name in name_of_circuits:
            if name not in self.__quantum_program:
                raise QISKitError('circuit "{0}" not found in program'.format(name))
            # TODO: The circuit object going into this is to have .qasm() method (be careful)
            circuit = self.__quantum_program[name]
            num_qubits = sum((len(qreg) for qreg in circuit.get_qregs().values()))
            # TODO: A better solution is to have options to enable/disable optimizations
            if num_qubits == 1:
                coupling_map = None
            if coupling_map == 'all-to-all':
                coupling_map = None
            dag_circuit, final_layout = openquantumcompiler.compile(
                circuit.qasm(),
                basis_gates=basis_gates,
                coupling_map=coupling_map,
                initial_layout=initial_layout,
                get_layout=True)
            # making the job to be added to qobj
            job = {}
            job["name"] = name
            # config parameters used by the runner
            if config is None:
                config = {}  # default to empty config dict
            job["config"] = copy.deepcopy(config)
            job["config"]["coupling_map"] = mapper.coupling_dict2list(coupling_map)
            # TODO: Jay: make config options optional for different backends
            # Map the layout to a format that can be json encoded
            list_layout = None
            if final_layout:
                list_layout = [[k, v] for k, v in final_layout.items()]
            job["config"]["layout"] = list_layout
            job["config"]["basis_gates"] = basis_gates
            if seed is None:
                job["config"]["seed"] = None
            else:
                job["config"]["seed"] = seed
            # the compiled circuit to be run saved as a dag
            job["compiled_circuit"] = openquantumcompiler.dag2json(dag_circuit,
                                                                   basis_gates=basis_gates)
            # set eval_symbols=True to evaluate each symbolic expression
            # TODO after transition to qobj, we can drop this
            job["compiled_circuit_qasm"] = dag_circuit.qasm(qeflag=True,
                                                            eval_symbols=True)
            # add job to the qobj
            qobj["circuits"].append(job)
        return qobj

    def reconfig(self, qobj, backend=None, config=None, shots=None, max_credits=None, seed=None):
        """Change configuration parameters for a compile qobj. Only parameters which
        don't affect the circuit compilation can change, e.g., the coupling_map
        cannot be changed here!

        Notes:
            If the inputs are left as None then the qobj is not updated

        Args:
            qobj (dict): already compile qobj
            backend (str): see .compile
            config (dict): see .compile
            shots (int): see .compile
            max_credits (int): see .compile
            seed (int): see .compile

        Returns:
            qobj: updated qobj
        """
        if backend is not None:
            qobj['config']['backend'] = backend
        if shots is not None:
            qobj['config']['shots'] = shots
        if max_credits is not None:
            qobj['config']['max_credits'] = max_credits

        for circuits in qobj['circuits']:
            if seed is not None:
                circuits['seed'] = seed
            if config is not None:
                circuits['config'].update(config)

        return qobj

    def get_execution_list(self, qobj, print_func=print):
        """Print the compiled circuits that are ready to run.

        Note:
            This method is intended to be used during interactive sessions, and
            prints directly to stdout instead of using the logger by default. If
            you set print_func with a log function (eg. log.info) it will be used
            instead of the stdout.

        Returns:
            list(str): names of the circuits in `qobj`
        """
        if not qobj:
            print_func("no executions to run")
        execution_list = []

        print_func("id: %s" % qobj['id'])
        print_func("backend: %s" % qobj['config']['backend'])
        print_func("qobj config:")
        for key in qobj['config']:
            if key != 'backend':
                print_func(' ' + key + ': ' + str(qobj['config'][key]))
        for circuit in qobj['circuits']:
            execution_list.append(circuit["name"])
            print_func('  circuit name: ' + circuit["name"])
            print_func('  circuit config:')
            for key in circuit['config']:
                print_func('   ' + key + ': ' + str(circuit['config'][key]))
        return execution_list

    def get_compiled_configuration(self, qobj, name):
        """Get the compiled layout for the named circuit and backend.

        Args:
            name (str):  the circuit name
            qobj (dict): the qobj

        Returns:
            dict: the config of the circuit.

        Raises:
            QISKitError: if the circuit has no configurations
        """
        try:
            for index in range(len(qobj["circuits"])):
                if qobj["circuits"][index]['name'] == name:
                    return qobj["circuits"][index]["config"]
        except KeyError:
            pass
        raise QISKitError('No compiled configurations for circuit "{0}"'.format(name))

    def get_compiled_qasm(self, qobj, name):
        """Return the compiled cricuit in qasm format.

        Args:
            qobj (dict): the qobj
            name (str): name of the quantum circuit

        Returns:
            str: the QASM of the compiled circuit.

        Raises:
            QISKitError: if the circuit has no configurations
        """
        try:
            for index in range(len(qobj["circuits"])):
                if qobj["circuits"][index]['name'] == name:
                    return qobj["circuits"][index]["compiled_circuit_qasm"]
        except KeyError:
            pass
        raise QISKitError('No compiled qasm for circuit "{0}"'.format(name))

    ###############################################################
    # methods to run quantum programs
    ###############################################################

    def run(self, qobj, wait=5, timeout=60):
        """Run a program (a pre-compiled quantum program). This function will
        block until the Job is processed.

        The program to run is extracted from the qobj parameter.

        Args:
            qobj (dict): the dictionary of the quantum object to run.
            wait (int): Time interval to wait between requests for results
            timeout (int): Total time to wait until the execution stops

        Returns:
            Result: A Result (class).
        """
        self.callback = None
        self._run_internal([qobj],
                           wait=wait,
                           timeout=timeout)
        self.wait_for_results(timeout)
        return self.jobs_results[0]

    def run_batch(self, qobj_list, wait=5, timeout=120):
        """Run various programs (a list of pre-compiled quantum programs). This
        function will block until all programs are processed.

        The programs to run are extracted from qobj elements of the list.

        Args:
            qobj_list (list(dict)): The list of quantum objects to run.
            wait (int): Time interval to wait between requests for results
            timeout (int): Total time to wait until the execution stops

        Returns:
            list(Result): A list of Result (class). The list will contain one Result object
            per qobj in the input list.
        """
        self._run_internal(qobj_list,
                           wait=wait,
                           timeout=timeout,
                           are_multiple_results=True)
        self.wait_for_results(timeout)
        return self.jobs_results

    def run_async(self, qobj, wait=5, timeout=60, callback=None):
        """Run a program (a pre-compiled quantum program) asynchronously. This
        is a non-blocking function, so it will return immediately.

        All input for run comes from qobj.

        Args:
            qobj(dict): the dictionary of the quantum object to
                run or list of qobj.
            wait (int): Time interval to wait between requests for results
            timeout (int): Total time to wait until the execution stops
            callback (fn(result)): A function with signature:
                    fn(result):
                    The result param will be a Result object.
        """
        self._run_internal([qobj],
                           wait=wait,
                           timeout=timeout,
                           callback=callback)

    def run_batch_async(self, qobj_list, wait=5, timeout=120, callback=None):
        """Run various programs (a list of pre-compiled quantum program)
        asynchronously. This is a non-blocking function, so it will return
        immediately.

<<<<<<< HEAD
        """
        backend = qobj['config']['backend']
        if not silent:
            print("running on backend: %s" % (backend))
        if backend in self.__ONLINE_BACKENDS:
            max_credits = qobj["config"]["max_credits"]
            shots = qobj["config"]["shots"]
            seed = qobj["circuits"][0]["config"]["seed"]
            jobs = []
            for job in qobj["circuits"]:
                jobs.append({'qasm': job["compiled_circuit_qasm"]})

            hpc = None
            if (qobj['config']['backend'] == 'ibmqx_hpc_qasm_simulator' and
                    'hpc' in qobj['config']):
                try:
                    # Use CamelCase when passing the hpc parameters to the API.
                    hpc = {
                        'multiShotOptimization':
                            qobj['config']['hpc']['multi_shot_optimization'],
                        'ompNumThreads':
                            qobj['config']['hpc']['omp_num_threads']
                    }
                except:
                    hpc = None

            output = self.__api.run_job(jobs, backend, shots=shots,
                                        max_credits=max_credits, seed=seed,
                                        hpc=hpc)
            if 'error' in output:
                raise ResultError(output['error'])
            qobj_result = self._wait_for_job(output['id'], wait=wait,
                                             timeout=timeout, silent=silent)
        else:
            # making a list of jobs just for local backends. Name is droped
            # but the list is made ordered
            jobs = []
            for job in qobj["circuits"]:
                jobs.append({"compiled_circuit": job["compiled_circuit"],
                             "config": {**job["config"], **qobj["config"]}})
            qobj_result = self._run_local_simulator(backend, jobs, silent)
        if qobj_result['status'] == 'COMPLETED':
            assert len(qobj["circuits"]) == len(qobj_result['result']), (
                'Internal error in QuantumProgram.run(), job_result')
        results = Result(qobj_result, qobj)
        return results

    def _wait_for_job(self, jobid, wait=5, timeout=60, silent=True):
        """Wait until all online ran jobs are 'COMPLETED'.
=======
        All input for run comes from qobj.
>>>>>>> 3e7c3fd0

        Args:
            qobj_list (list(dict)): The list of quantum objects to run.
            wait (int): Time interval to wait between requests for results
            timeout (int): Total time to wait until the execution stops
            callback (fn(results)): A function with signature:
                    fn(results):
                    The results param will be a list of Result objects, one
                    Result per qobj in the input list.
        """
        self._run_internal(qobj_list,
                           wait=wait,
                           timeout=timeout,
                           callback=callback,
                           are_multiple_results=True)

    def _run_internal(self, qobj_list, wait=5, timeout=60, callback=None,
                      are_multiple_results=False):

        self.callback = callback
        self.are_multiple_results = are_multiple_results

        q_job_list = []
        for qobj in qobj_list:
            q_job = QuantumJob(qobj, preformatted=True, resources={
                'max_credits': qobj['config']['max_credits'], 'wait': wait,
                'timeout': timeout})
            q_job_list.append(q_job)

        job_processor = JobProcessor(q_job_list, max_workers=5,
                                     callback=self._jobs_done_callback)
        job_processor.submit()

    def _jobs_done_callback(self, jobs_results):
        """ This internal callback will be called once all Jobs submitted have
            finished. NOT every time a job has finished.

        Args:
            jobs_results (list): list of Result objects
        """
        if self.callback is None:
            # We are calling from blocking functions (run, run_batch...)
            self.jobs_results = jobs_results
            self.jobs_results_ready_event.set()
            return

        if self.are_multiple_results:
            self.callback(jobs_results)  # for run_batch_async() callback
        else:
            self.callback(jobs_results[0])  # for run_async() callback

    def wait_for_results(self, timeout):
        """Wait for all the results to be ready during an execution."""
        is_ok = self.jobs_results_ready_event.wait(timeout)
        self.jobs_results_ready_event.clear()
        if not is_ok:
            raise QISKitError('Error waiting for Job results: Timeout after {0} '
                              'seconds.'.format(timeout))

    def execute(self, name_of_circuits, backend="local_qasm_simulator",
                config=None, wait=5, timeout=60, basis_gates=None,
                coupling_map=None, initial_layout=None, shots=1024,
<<<<<<< HEAD
                max_credits=10, seed=None, hpc=None):
=======
                max_credits=3, seed=None, hpc=None):
>>>>>>> 3e7c3fd0

        """Execute, compile, and run an array of quantum circuits).

        This builds the internal "to execute" list which is list of quantum
        circuits to run on different backends.

        Args:
            name_of_circuits (list[str]): circuit names to be compiled.
            backend (str): a string representing the backend to compile to
            config (dict): a dictionary of configurations parameters for the
                compiler
            wait (int): Time interval to wait between requests for results
            timeout (int): Total time to wait until the execution stops
            basis_gates (str): a comma separated string and are the base gates,
                               which by default are: u1,u2,u3,cx,id
            coupling_map (dict): A directed graph of coupling::

                                {
                                control(int):
                                    [
                                        target1(int),
                                        target2(int),
                                        , ...
                                    ],
                                    ...
                                }
                                eg. {0: [2], 1: [2], 3: [2]}
            initial_layout (dict): A mapping of qubit to qubit
                                  {
                                  ("q", start(int)): ("q", final(int)),
                                  ...
                                  }
                                  eg.
                                  {
                                  ("q", 0): ("q", 0),
                                  ("q", 1): ("q", 1),
                                  ("q", 2): ("q", 2),
                                  ("q", 3): ("q", 3)
                                  }
            shots (int): the number of shots
            max_credits (int): the max credits to use 3, or 5
<<<<<<< HEAD
            seed (int): the intial seed the simulatros use
            hpc (dict): This will setup some parameter for
                        ibmqx_hpc_qasm_simulator, using a JSON-like format like:
                        {
                            'multi_shot_optimization': Boolean,
                            'omp_num_threads': Numeric
                        }
                        This paramter MUST be used only with
=======
            seed (int): the initial seed the simulators use
            hpc (dict): This will setup some parameter for
                        ibmqx_hpc_qasm_simulator, using a JSON-like format like::

                            {
                                'multi_shot_optimization': Boolean,
                                'omp_num_threads': Numeric
                            }

                        This parameter MUST be used only with
>>>>>>> 3e7c3fd0
                        ibmqx_hpc_qasm_simulator, otherwise the SDK will warn
                        the user via logging, and set the value to None.

        Returns:
            Result: status done and populates the internal __quantum_program with the
            data
        """
        # TODO: Jay: currently basis_gates, coupling_map, intial_layout, shots,
        # max_credits, and seed are extra inputs but I would like them to go
        # into the config
        qobj = self.compile(name_of_circuits, backend=backend, config=config,
<<<<<<< HEAD
                            silent=silent, basis_gates=basis_gates,
                            coupling_map=coupling_map,
                            initial_layout=initial_layout, shots=shots,
                            max_credits=max_credits, seed=seed,
                            hpc=hpc)
        result = self.run(qobj, wait=wait, timeout=timeout, silent=silent)
        return result


class Result(object):
    """ Result Class.

    Class internal properties.

    Methods to process the quantum program after it has been run

    Internal::

        qobj =  { -- the quantum object that was complied --}
        result =
            [
                {
                "data":
                    {  #### DATA CAN BE A DIFFERENT DICTIONARY FOR EACH BACKEND ####
                    "counts": {’00000’: XXXX, ’00001’: XXXXX},
                    "time"  : xx.xxxxxxxx
                    },
                "status": --status (string)--
                },
                ...
            ]
    """

    def __init__(self, qobj_result, qobj):
        self.__qobj = qobj
        self.__result = qobj_result

    def __str__(self):
        """Get the status of the run.

        Returns:
            the status of the results.
        """
        return self.__result['status']

    def __iadd__(self, other):
        """Append a Result object to current Result object.

        Arg:
            other (Result): a Result object to append.
        Returns:
            The current object with appended results.
        """
        if self.__qobj['config'] == other.__qobj['config']:
            if isinstance(self.__qobj['id'], str):
                self.__qobj['id'] = [self.__qobj['id']]
            self.__qobj['id'].append(other.__qobj['id'])
            self.__qobj['circuits'] += other.__qobj['circuits']
            self.__result['result'] += other.__result['result']
            return self
        else:
            raise QISKitError('Result objects have different configs and cannot be combined.')

    def __add__(self, other):
        """Combine Result objects.

        Note that the qobj id of the returned result will be the same as the
        first result.

        Arg:
            other (Result): a Result object to combine.
        Returns:
            A new Result object consisting of combined objects.
        """
        ret = copy.deepcopy(self)
        ret += other
        return ret

    def get_error(self):
        if self.__result['status'] == 'ERROR':
            return self.__result['result'][0]
        else:
            return None

    def get_ran_qasm(self, name):
        """Get the ran qasm for the named circuit and backend.

        Args:
            name (str): the name of the quantum circuit.

        Returns:
            A text version of the qasm file that has been run.
        """
        try:
            qobj = self.__qobj
            for index in range(len(qobj["circuits"])):
                if qobj["circuits"][index]['name'] == name:
                    return qobj["circuits"][index]["compiled_circuit_qasm"]
        except KeyError:
            raise QISKitError('No  qasm for circuit "{0}"'.format(name))

    def get_data(self, name):
        """Get the data of cicuit name.

        The data format will depend on the backend. For a real device it
        will be for the form::

            "counts": {’00000’: XXXX, ’00001’: XXXX},
            "time"  : xx.xxxxxxxx

        for the qasm simulators of 1 shot::

            'quantum_state': array([ XXX,  ..., XXX]),
            'classical_state': 0

        for the qasm simulators of n shots::

            'counts': {'0000': XXXX, '1001': XXXX}

        for the unitary simulators::

            'unitary': np.array([[ XX + XXj
                                   ...
                                   XX + XX]
                                 ...
                                 [ XX + XXj
                                   ...
                                   XX + XXj]]

        Args:
            name (str): the name of the quantum circuit.

        Returns:
            A dictionary of data for the different backends.
        """
        try:
            qobj = self.__qobj
            for index in range(len(qobj["circuits"])):
                if qobj["circuits"][index]['name'] == name:
                    return self.__result['result'][index]["data"]
        except KeyError:
            raise QISKitError('No data for circuit "{0}"'.format(name))

    def get_counts(self, name):
        """Get the histogram data of cicuit name.

        The data from the a qasm circuit is dictionary of the format
        {’00000’: XXXX, ’00001’: XXXXX}.

        Args:
            name (str): the name of the quantum circuit.
            backend (str): the name of the backend the data was run on.

        Returns:
            A dictionary of counts {’00000’: XXXX, ’00001’: XXXXX}.
        """
        try:
            return self.get_data(name)['counts']
        except KeyError:
            raise QISKitError('No counts for circuit "{0}"'.format(name))

    def average_data(self, name, observable):
        """Compute the mean value of an diagonal observable.

        Takes in an observable in dictionary format and then
        calculates the sum_i value(i) P(i) where value(i) is the value of
        the observable for state i.

        Args:
            name (str): the name of the quantum circuit
            obsevable (dict): The observable to be averaged over. As an example
            ZZ on qubits equals {"00": 1, "11": 1, "01": -1, "10": -1}

        Returns:
            a double for the average of the observable
        """
        counts = self.get_counts(name)
        temp = 0
        tot = sum(counts.values())
        for key in counts:
            if key in observable:
                temp += counts[key] * observable[key] / tot
        return temp


class ResultError(QISKitError):
    """Exceptions raised due to errors in result output.

    It may be better for the QISKit API to raise this exception.

    Args:
        error (dict): This is the error record as it comes back from
            the API. The format is like::

                error = {'status': 403,
                         'message': 'Your credits are not enough.',
                         'code': 'MAX_CREDITS_EXCEEDED'}
    """
    def __init__(self, error):
        self.status = error['status']
        self.message = error['message']
        self.code = error['code']
=======
                            basis_gates=basis_gates,
                            coupling_map=coupling_map, initial_layout=initial_layout,
                            shots=shots, max_credits=max_credits, seed=seed,
                            hpc=hpc)
        result = self.run(qobj, wait=wait, timeout=timeout)
        return result
>>>>>>> 3e7c3fd0
<|MERGE_RESOLUTION|>--- conflicted
+++ resolved
@@ -212,11 +212,7 @@
             logger.info(">> new quantum_register created: %s %s", name, size)
         return self.__quantum_registers[name]
 
-<<<<<<< HEAD
-    def destroy_quantum_register(self, name, verbose=False):
-=======
     def destroy_quantum_register(self, name):
->>>>>>> 3e7c3fd0
         """Destroy an existing Quantum Register.
 
         Args:
@@ -228,12 +224,7 @@
         if name not in self.__quantum_registers:
             raise QISKitError("Can't destroy this register: Not present")
         else:
-<<<<<<< HEAD
-            if verbose:
-                print(">> quantum_register destroyed: %s", name)
-=======
             logger.info(">> quantum_register destroyed: %s", name)
->>>>>>> 3e7c3fd0
             del self.__quantum_registers[name]
 
     def create_quantum_registers(self, register_array):
@@ -265,11 +256,7 @@
 
         Args:
             register_array (list[dict]): An array of quantum registers in
-<<<<<<< HEAD
-                dictionay format::
-=======
                 dictionary format::
->>>>>>> 3e7c3fd0
 
                     "quantum_registers": [
                         {
@@ -277,20 +264,13 @@
                         },
                         ...
                     ]
-<<<<<<< HEAD
-=======
-
->>>>>>> 3e7c3fd0
+
                 "size" may be a key for compatibility, but is ignored.
         """
         for register in register_array:
             self.destroy_quantum_register(register["name"])
 
-<<<<<<< HEAD
-    def create_classical_register(self, name, size, verbose=False):
-=======
     def create_classical_register(self, name, size):
->>>>>>> 3e7c3fd0
         """Create a new Classical Register.
 
         Args:
@@ -336,11 +316,7 @@
                 register["name"], register["size"]))
         return new_registers
 
-<<<<<<< HEAD
-    def destroy_classical_register(self, name, verbose=False):
-=======
     def destroy_classical_register(self, name):
->>>>>>> 3e7c3fd0
         """Destroy an existing Classical Register.
 
         Args:
@@ -352,12 +328,7 @@
         if name not in self.__classical_registers:
             raise QISKitError("Can't destroy this register: Not present")
         else:
-<<<<<<< HEAD
-            if verbose:
-                print(">> classical register destroyed: %s", name)
-=======
             logger.info(">> classical register destroyed: %s", name)
->>>>>>> 3e7c3fd0
             del self.__classical_registers[name]
 
     def destroy_classical_registers(self, registers_array):
@@ -365,11 +336,7 @@
 
         Args:
             registers_array (list[dict]): An array of classical registers in
-<<<<<<< HEAD
-                dictionay fromat::
-=======
                 dictionary format::
->>>>>>> 3e7c3fd0
 
                     "classical_registers": [
                         {
@@ -377,10 +344,7 @@
                         },
                         ...
                     ]
-<<<<<<< HEAD
-=======
-
->>>>>>> 3e7c3fd0
+
                 "size" may be a key for compatibility, but is ignored.
         """
         for register in registers_array:
@@ -613,21 +577,11 @@
             proxies (dict): Proxy configuration for the API, as a dict with
                 'urls' and credential keys.
             verify (bool): If False, ignores SSL certificates errors.
-<<<<<<< HEAD
-        Returns:
-            Nothing but fills the __ONLINE_BACKENDS, __api, and __api_config
-        Raises:
-              ConnectionError: if the API instantiation failed.
-        """
-        try:
-
-=======
         Raises:
             ConnectionError: if the API instantiation failed.
             QISKitError: if no hub, group or project were specified.
         """
         try:
->>>>>>> 3e7c3fd0
             config_dict = {
                 'url': url,
                 'hub': hub,
@@ -645,30 +599,17 @@
                 root_exception = None
             raise ConnectionError("Couldn't connect to IBMQuantumExperience server: {0}"
                                   .format(ex)) from root_exception
-<<<<<<< HEAD
-
-        self.__ONLINE_BACKENDS = self.online_backends()
-        self.__api_config["token"] = token
-        self.__api_config["url"] = {"url": url}
-=======
         qiskit.backends.discover_remote_backends(self.__api)
         self.__ONLINE_BACKENDS = self.online_backends()
         self.__api_config["token"] = token
->>>>>>> 3e7c3fd0
         self.__api_config["config"] = config_dict.copy()
 
     def set_api_hubs_config(self, hub, group, project):
         """Update the API hubs configuration, replacing the previous one.
 
-<<<<<<< HEAD
-         hub (str): The hub used for online backend.
-         group (str): The group used for online backend.
-         project (str): The project used for online backend.
-=======
             hub (str): The hub used for online backend.
             group (str): The group used for online backend.
             project (str): The project used for online backend.
->>>>>>> 3e7c3fd0
         """
         config_dict = {
             'hub': hub,
@@ -676,15 +617,9 @@
             'project': project
         }
 
-<<<<<<< HEAD
-        for k, v in config_dict.items():
-            self.__api.config[k] = v
-            self.__api_config['config'][k] = v
-=======
         for key, value in config_dict.items():
             self.__api.config[key] = value
             self.__api_config['config'][key] = value
->>>>>>> 3e7c3fd0
 
     def get_api_config(self):
         """Return the program specs."""
@@ -979,17 +914,10 @@
     ###############################################################
 
     def compile(self, name_of_circuits, backend="local_qasm_simulator",
-<<<<<<< HEAD
-                config=None, silent=True, basis_gates=None, coupling_map=None,
-                initial_layout=None, shots=1024, max_credits=10, seed=None,
-                qobjid=None, hpc=None):
-        """Compile the circuits into the exectution list.
-=======
                 config=None, basis_gates=None, coupling_map=None,
                 initial_layout=None, shots=1024, max_credits=10, seed=None,
                 qobj_id=None, hpc=None):
         """Compile the circuits into the execution list.
->>>>>>> 3e7c3fd0
 
         This builds the internal "to execute" list which is list of quantum
         circuits to run on different backends.
@@ -1031,18 +959,6 @@
 
             shots (int): the number of shots
             max_credits (int): the max credits to use 3, or 5
-<<<<<<< HEAD
-            seed (int): the intial seed the simulatros use
-            hpc (dict): This will setup some parameter for
-                        ibmqx_hpc_qasm_simulator, using a JSON-like format like:
-                        {
-                            'multi_shot_optimization': Boolean,
-                            'omp_num_threads': Numeric
-                        }
-                        This paramter MUST be used only with
-                        ibmqx_hpc_qasm_simulator, otherwise the SDK will warn
-                        the user via logging, and set the value to None.
-=======
             seed (int): the initial seed the simulators use
             qobj_id (str): identifier of the qobj.
             hpc (dict): This will setup some parameter for
@@ -1056,7 +972,6 @@
                 This parameter MUST be used only with
                 ibmqx_hpc_qasm_simulator, otherwise the SDK will warn
                 the user via logging, and set the value to None.
->>>>>>> 3e7c3fd0
 
         Returns:
             dict: the job id and populates the qobj::
@@ -1103,31 +1018,6 @@
         qobj['id'] = qobj_id
         qobj["config"] = {"max_credits": max_credits, 'backend': backend,
                           "shots": shots}
-<<<<<<< HEAD
-
-        # TODO This backend needs HPC parameters to be passed in order to work
-        if backend == 'ibmqx_hpc_qasm_simulator':
-            if hpc is None:
-                print('ibmqx_hpc_qasm_simulator backend needs HPC '
-                      'parameter. Setting defaults to hpc.multi_shot_optimization '
-                      '= true and hpc.omp_num_threads = 16')
-                hpc = {'multi_shot_optimization': True, 'omp_num_threads': 16}
-
-            if not all (key in hpc for key in
-                ('multi_shot_optimization','omp_num_threads')):
-                raise QISKitError('Unknown HPC parameter format!')
-
-            qobj['config']['hpc'] = hpc
-        elif hpc is not None:
-            print('HPC paramter is only available for '
-                  'ibmqx_hpc_qasm_simulator. You are passing an HPC parameter '
-                  'but you are not using ibmqx_hpc_qasm_simulator, so we will '
-                  'ignore it.')
-            hpc = None
-
-        qobj["circuits"] = []
-=======
->>>>>>> 3e7c3fd0
 
         # TODO This backend needs HPC parameters to be passed in order to work
         if backend == 'ibmqx_hpc_qasm_simulator':
@@ -1390,59 +1280,7 @@
         asynchronously. This is a non-blocking function, so it will return
         immediately.
 
-<<<<<<< HEAD
-        """
-        backend = qobj['config']['backend']
-        if not silent:
-            print("running on backend: %s" % (backend))
-        if backend in self.__ONLINE_BACKENDS:
-            max_credits = qobj["config"]["max_credits"]
-            shots = qobj["config"]["shots"]
-            seed = qobj["circuits"][0]["config"]["seed"]
-            jobs = []
-            for job in qobj["circuits"]:
-                jobs.append({'qasm': job["compiled_circuit_qasm"]})
-
-            hpc = None
-            if (qobj['config']['backend'] == 'ibmqx_hpc_qasm_simulator' and
-                    'hpc' in qobj['config']):
-                try:
-                    # Use CamelCase when passing the hpc parameters to the API.
-                    hpc = {
-                        'multiShotOptimization':
-                            qobj['config']['hpc']['multi_shot_optimization'],
-                        'ompNumThreads':
-                            qobj['config']['hpc']['omp_num_threads']
-                    }
-                except:
-                    hpc = None
-
-            output = self.__api.run_job(jobs, backend, shots=shots,
-                                        max_credits=max_credits, seed=seed,
-                                        hpc=hpc)
-            if 'error' in output:
-                raise ResultError(output['error'])
-            qobj_result = self._wait_for_job(output['id'], wait=wait,
-                                             timeout=timeout, silent=silent)
-        else:
-            # making a list of jobs just for local backends. Name is droped
-            # but the list is made ordered
-            jobs = []
-            for job in qobj["circuits"]:
-                jobs.append({"compiled_circuit": job["compiled_circuit"],
-                             "config": {**job["config"], **qobj["config"]}})
-            qobj_result = self._run_local_simulator(backend, jobs, silent)
-        if qobj_result['status'] == 'COMPLETED':
-            assert len(qobj["circuits"]) == len(qobj_result['result']), (
-                'Internal error in QuantumProgram.run(), job_result')
-        results = Result(qobj_result, qobj)
-        return results
-
-    def _wait_for_job(self, jobid, wait=5, timeout=60, silent=True):
-        """Wait until all online ran jobs are 'COMPLETED'.
-=======
         All input for run comes from qobj.
->>>>>>> 3e7c3fd0
 
         Args:
             qobj_list (list(dict)): The list of quantum objects to run.
@@ -1505,11 +1343,7 @@
     def execute(self, name_of_circuits, backend="local_qasm_simulator",
                 config=None, wait=5, timeout=60, basis_gates=None,
                 coupling_map=None, initial_layout=None, shots=1024,
-<<<<<<< HEAD
-                max_credits=10, seed=None, hpc=None):
-=======
                 max_credits=3, seed=None, hpc=None):
->>>>>>> 3e7c3fd0
 
         """Execute, compile, and run an array of quantum circuits).
 
@@ -1551,16 +1385,6 @@
                                   }
             shots (int): the number of shots
             max_credits (int): the max credits to use 3, or 5
-<<<<<<< HEAD
-            seed (int): the intial seed the simulatros use
-            hpc (dict): This will setup some parameter for
-                        ibmqx_hpc_qasm_simulator, using a JSON-like format like:
-                        {
-                            'multi_shot_optimization': Boolean,
-                            'omp_num_threads': Numeric
-                        }
-                        This paramter MUST be used only with
-=======
             seed (int): the initial seed the simulators use
             hpc (dict): This will setup some parameter for
                         ibmqx_hpc_qasm_simulator, using a JSON-like format like::
@@ -1571,7 +1395,6 @@
                             }
 
                         This parameter MUST be used only with
->>>>>>> 3e7c3fd0
                         ibmqx_hpc_qasm_simulator, otherwise the SDK will warn
                         the user via logging, and set the value to None.
 
@@ -1583,214 +1406,9 @@
         # max_credits, and seed are extra inputs but I would like them to go
         # into the config
         qobj = self.compile(name_of_circuits, backend=backend, config=config,
-<<<<<<< HEAD
-                            silent=silent, basis_gates=basis_gates,
-                            coupling_map=coupling_map,
-                            initial_layout=initial_layout, shots=shots,
-                            max_credits=max_credits, seed=seed,
-                            hpc=hpc)
-        result = self.run(qobj, wait=wait, timeout=timeout, silent=silent)
-        return result
-
-
-class Result(object):
-    """ Result Class.
-
-    Class internal properties.
-
-    Methods to process the quantum program after it has been run
-
-    Internal::
-
-        qobj =  { -- the quantum object that was complied --}
-        result =
-            [
-                {
-                "data":
-                    {  #### DATA CAN BE A DIFFERENT DICTIONARY FOR EACH BACKEND ####
-                    "counts": {’00000’: XXXX, ’00001’: XXXXX},
-                    "time"  : xx.xxxxxxxx
-                    },
-                "status": --status (string)--
-                },
-                ...
-            ]
-    """
-
-    def __init__(self, qobj_result, qobj):
-        self.__qobj = qobj
-        self.__result = qobj_result
-
-    def __str__(self):
-        """Get the status of the run.
-
-        Returns:
-            the status of the results.
-        """
-        return self.__result['status']
-
-    def __iadd__(self, other):
-        """Append a Result object to current Result object.
-
-        Arg:
-            other (Result): a Result object to append.
-        Returns:
-            The current object with appended results.
-        """
-        if self.__qobj['config'] == other.__qobj['config']:
-            if isinstance(self.__qobj['id'], str):
-                self.__qobj['id'] = [self.__qobj['id']]
-            self.__qobj['id'].append(other.__qobj['id'])
-            self.__qobj['circuits'] += other.__qobj['circuits']
-            self.__result['result'] += other.__result['result']
-            return self
-        else:
-            raise QISKitError('Result objects have different configs and cannot be combined.')
-
-    def __add__(self, other):
-        """Combine Result objects.
-
-        Note that the qobj id of the returned result will be the same as the
-        first result.
-
-        Arg:
-            other (Result): a Result object to combine.
-        Returns:
-            A new Result object consisting of combined objects.
-        """
-        ret = copy.deepcopy(self)
-        ret += other
-        return ret
-
-    def get_error(self):
-        if self.__result['status'] == 'ERROR':
-            return self.__result['result'][0]
-        else:
-            return None
-
-    def get_ran_qasm(self, name):
-        """Get the ran qasm for the named circuit and backend.
-
-        Args:
-            name (str): the name of the quantum circuit.
-
-        Returns:
-            A text version of the qasm file that has been run.
-        """
-        try:
-            qobj = self.__qobj
-            for index in range(len(qobj["circuits"])):
-                if qobj["circuits"][index]['name'] == name:
-                    return qobj["circuits"][index]["compiled_circuit_qasm"]
-        except KeyError:
-            raise QISKitError('No  qasm for circuit "{0}"'.format(name))
-
-    def get_data(self, name):
-        """Get the data of cicuit name.
-
-        The data format will depend on the backend. For a real device it
-        will be for the form::
-
-            "counts": {’00000’: XXXX, ’00001’: XXXX},
-            "time"  : xx.xxxxxxxx
-
-        for the qasm simulators of 1 shot::
-
-            'quantum_state': array([ XXX,  ..., XXX]),
-            'classical_state': 0
-
-        for the qasm simulators of n shots::
-
-            'counts': {'0000': XXXX, '1001': XXXX}
-
-        for the unitary simulators::
-
-            'unitary': np.array([[ XX + XXj
-                                   ...
-                                   XX + XX]
-                                 ...
-                                 [ XX + XXj
-                                   ...
-                                   XX + XXj]]
-
-        Args:
-            name (str): the name of the quantum circuit.
-
-        Returns:
-            A dictionary of data for the different backends.
-        """
-        try:
-            qobj = self.__qobj
-            for index in range(len(qobj["circuits"])):
-                if qobj["circuits"][index]['name'] == name:
-                    return self.__result['result'][index]["data"]
-        except KeyError:
-            raise QISKitError('No data for circuit "{0}"'.format(name))
-
-    def get_counts(self, name):
-        """Get the histogram data of cicuit name.
-
-        The data from the a qasm circuit is dictionary of the format
-        {’00000’: XXXX, ’00001’: XXXXX}.
-
-        Args:
-            name (str): the name of the quantum circuit.
-            backend (str): the name of the backend the data was run on.
-
-        Returns:
-            A dictionary of counts {’00000’: XXXX, ’00001’: XXXXX}.
-        """
-        try:
-            return self.get_data(name)['counts']
-        except KeyError:
-            raise QISKitError('No counts for circuit "{0}"'.format(name))
-
-    def average_data(self, name, observable):
-        """Compute the mean value of an diagonal observable.
-
-        Takes in an observable in dictionary format and then
-        calculates the sum_i value(i) P(i) where value(i) is the value of
-        the observable for state i.
-
-        Args:
-            name (str): the name of the quantum circuit
-            obsevable (dict): The observable to be averaged over. As an example
-            ZZ on qubits equals {"00": 1, "11": 1, "01": -1, "10": -1}
-
-        Returns:
-            a double for the average of the observable
-        """
-        counts = self.get_counts(name)
-        temp = 0
-        tot = sum(counts.values())
-        for key in counts:
-            if key in observable:
-                temp += counts[key] * observable[key] / tot
-        return temp
-
-
-class ResultError(QISKitError):
-    """Exceptions raised due to errors in result output.
-
-    It may be better for the QISKit API to raise this exception.
-
-    Args:
-        error (dict): This is the error record as it comes back from
-            the API. The format is like::
-
-                error = {'status': 403,
-                         'message': 'Your credits are not enough.',
-                         'code': 'MAX_CREDITS_EXCEEDED'}
-    """
-    def __init__(self, error):
-        self.status = error['status']
-        self.message = error['message']
-        self.code = error['code']
-=======
                             basis_gates=basis_gates,
                             coupling_map=coupling_map, initial_layout=initial_layout,
                             shots=shots, max_credits=max_credits, seed=seed,
                             hpc=hpc)
         result = self.run(qobj, wait=wait, timeout=timeout)
-        return result
->>>>>>> 3e7c3fd0
+        return result